// Package counters provides a simple counter, max and min functionalities.
// All counters are kept in CounterBox.
// Library is thread safe.
package counters

import (
	"bytes"
	"fmt"
	"io"
	"math"
	"net/http"
<<<<<<< HEAD
	"os"
	"os/signal"
=======
	"sort"
	"strings"
>>>>>>> 1680239a
	"sync"
	"sync/atomic"
	"syscall"
	"text/template"
	"time"
)

// MaxMinValue is an interface for minima and maxima counters.
type MaxMinValue interface {
	// Set allows to update value if necessary.
	Set(int)
	// Name returns a name of counter.
	Name() string
	// Value returns a current value.
	Value() int64
}

// Counter is an interface for integer increase only counter.
type Counter interface {
	// Increment increases counter by one.
	Increment()
	// IncrementBy increases counter by given number.
	IncrementBy(num int)
	// Name returns a name of counter.
	Name() string
	// Value returns a current value of counter.
	Value() int64
}

// CounterBox is a main type, it keeps references to all counters
// requested from it.
type CounterBox struct {
	counters map[string]*counterImpl
	min      map[string]*minImpl
	max      map[string]*maxImpl
	m        *sync.RWMutex
}

// NewCounterBox creates a new object to keep all counters.
func NewCounterBox() *CounterBox {
	return &CounterBox{
		counters: make(map[string]*counterImpl),
		min:      make(map[string]*minImpl),
		max:      make(map[string]*maxImpl),
		m:        &sync.RWMutex{},
	}
}

// CreateHttpHandler creates a simple handler printing values of all counters.
func (c *CounterBox) CreateHttpHandler() http.HandlerFunc {
	return func(w http.ResponseWriter, r *http.Request) {
		c.m.RLock()
		fmt.Fprintf(w, "Counters %d\n", len(c.counters))
		for k, v := range c.counters {
			fmt.Fprintf(w, "%s=%d\n", k, v.Value())
		}
		fmt.Fprintf(w, "\nMax values %d\n", len(c.max))
		for k, v := range c.max {
			fmt.Fprintf(w, "%s=%d\n", k, v.Value())
		}
		fmt.Fprintf(w, "\nMin values %d\n", len(c.min))
		for k, v := range c.min {
			fmt.Fprintf(w, "%s=%d\n", k, v.Value())
		}
		c.m.RUnlock()
	}
}

// GetCounter returns a counter of given name, if doesn't exist than create.
func (c *CounterBox) GetCounter(name string) Counter {
	c.m.RLock()
	v, ok := c.counters[name]
	c.m.RUnlock()
	if !ok {
		c.m.Lock()
		if v, ok = c.counters[name]; !ok {
			v = &counterImpl{name, 0}
			c.counters[name] = v
		}
		c.m.Unlock()
	}
	return v
}

// GetMin returns a minima counter of given name, if doesn't exist than create.
func (c *CounterBox) GetMin(name string) MaxMinValue {
	c.m.RLock()
	v, ok := c.min[name]
	c.m.RUnlock()
	if !ok {
		c.m.Lock()
		if v, ok = c.min[name]; !ok {
			v = &minImpl{name, math.MaxInt64}
			c.min[name] = v
		}
		c.m.Unlock()
	}
	return v
}

// GetMax returns a maxima counter of given name, if doesn't exist than create.
func (c *CounterBox) GetMax(name string) MaxMinValue {
	c.m.RLock()
	v, ok := c.max[name]
	c.m.RUnlock()
	if !ok {
		c.m.Lock()
		if v, ok = c.max[name]; !ok {
			v = &maxImpl{name, 0}
			c.max[name] = v
		}
		c.m.Unlock()
	}
	return v
}

var tmpl = template.Must(template.New("main").Parse(`== Counters ==
{{- range .Counters}}
  {{.Name}}: {{.Value}}
{{- end}}
== Min values ==
{{- range .Min}}
  {{.Name}}: {{.Value}}
{{- end}}
== Max values ==
{{- range .Max}}
  {{.Name}}: {{.Value}}
{{- end -}}
`))

func (c *CounterBox) WriteTo(w io.Writer) {
	c.m.RLock()
	data := &struct {
		Counters []Counter
		Min      []MaxMinValue
		Max      []MaxMinValue
	}{}
	for _, c := range c.counters {
		data.Counters = append(data.Counters, c)
	}
	for _, c := range c.min {
		data.Min = append(data.Min, c)
	}
	for _, c := range c.max {
		data.Max = append(data.Max, c)
	}
	sort.Slice(data.Counters, func(i, j int) bool { return strings.Compare(data.Counters[i].Name(), data.Counters[j].Name()) < 0 })
	sort.Slice(data.Min, func(i, j int) bool { return strings.Compare(data.Min[i].Name(), data.Min[j].Name()) < 0 })
	sort.Slice(data.Max, func(i, j int) bool { return strings.Compare(data.Max[i].Name(), data.Max[j].Name()) < 0 })
	tmpl.Execute(w, data)
	c.m.RUnlock()
}

func (c *CounterBox) String() string {
	buf := &bytes.Buffer{}
	c.WriteTo(buf)
	return buf.String()
}

type counterImpl struct {
	name  string
	value int64
}

func (c *counterImpl) Increment() {
	atomic.AddInt64(&c.value, 1)
}

func (c *counterImpl) IncrementBy(num int) {
	atomic.AddInt64(&c.value, int64(num))
}

func (c *counterImpl) Name() string {
	return c.name
}

func (c *counterImpl) Value() int64 {
	return atomic.LoadInt64(&c.value)
}

type maxImpl counterImpl

func (m *maxImpl) Set(v int) {
	done := false
	v64 := int64(v)
	for !done {
		if o := atomic.LoadInt64(&m.value); v64 > o {
			done = atomic.CompareAndSwapInt64(&m.value, o, v64)
		} else {
			done = true
		}
	}
}

func (m *maxImpl) Name() string {
	return m.name
}

func (m *maxImpl) Value() int64 {
	return atomic.LoadInt64(&m.value)
}

type minImpl counterImpl

func (m *minImpl) Set(v int) {
	done := false
	v64 := int64(v)
	for !done {
		if o := atomic.LoadInt64(&m.value); v64 < o {
			done = atomic.CompareAndSwapInt64(&m.value, o, v64)
		} else {
			done = true
		}
	}
}

func (m *minImpl) Name() string {
	return m.name
}

func (m *minImpl) Value() int64 {
	return atomic.LoadInt64(&m.value)
}

type TrivialLogger interface {
	Print(string)
}

func InitCountersOnSignal(logger TrivialLogger, box *CounterBox) {
	sigs := make(chan os.Signal, 1)
	signal.Notify(sigs, syscall.SIGINT, syscall.SIGTERM)
	go func() {
		lastInt := time.Now()
		for sig := range sigs {
			logger.Print(box.String())
			l := time.Now()
			if sig == syscall.SIGTERM || l.Sub(lastInt).Seconds() < 1. {
				os.Exit(0)
			}
			lastInt = l
		}
	}()
}

func LogCountersEvery(logger TrivialLogger, box *CounterBox, d time.Duration) {
	go func() {
		t := time.NewTicker(d)
		for range t.C {
			logger.Print(box.String())
		}
	}()
}<|MERGE_RESOLUTION|>--- conflicted
+++ resolved
@@ -9,13 +9,10 @@
 	"io"
 	"math"
 	"net/http"
-<<<<<<< HEAD
+	"sort"
+	"strings"
 	"os"
 	"os/signal"
-=======
-	"sort"
-	"strings"
->>>>>>> 1680239a
 	"sync"
 	"sync/atomic"
 	"syscall"
@@ -68,6 +65,7 @@
 func (c *CounterBox) CreateHttpHandler() http.HandlerFunc {
 	return func(w http.ResponseWriter, r *http.Request) {
 		c.m.RLock()
+		defer c.m.RUnlock()
 		fmt.Fprintf(w, "Counters %d\n", len(c.counters))
 		for k, v := range c.counters {
 			fmt.Fprintf(w, "%s=%d\n", k, v.Value())
@@ -80,7 +78,6 @@
 		for k, v := range c.min {
 			fmt.Fprintf(w, "%s=%d\n", k, v.Value())
 		}
-		c.m.RUnlock()
 	}
 }
 
@@ -148,6 +145,7 @@
 
 func (c *CounterBox) WriteTo(w io.Writer) {
 	c.m.RLock()
+	defer c.m.RUnlock()
 	data := &struct {
 		Counters []Counter
 		Min      []MaxMinValue
@@ -166,7 +164,6 @@
 	sort.Slice(data.Min, func(i, j int) bool { return strings.Compare(data.Min[i].Name(), data.Min[j].Name()) < 0 })
 	sort.Slice(data.Max, func(i, j int) bool { return strings.Compare(data.Max[i].Name(), data.Max[j].Name()) < 0 })
 	tmpl.Execute(w, data)
-	c.m.RUnlock()
 }
 
 func (c *CounterBox) String() string {
@@ -238,33 +235,4 @@
 
 func (m *minImpl) Value() int64 {
 	return atomic.LoadInt64(&m.value)
-}
-
-type TrivialLogger interface {
-	Print(string)
-}
-
-func InitCountersOnSignal(logger TrivialLogger, box *CounterBox) {
-	sigs := make(chan os.Signal, 1)
-	signal.Notify(sigs, syscall.SIGINT, syscall.SIGTERM)
-	go func() {
-		lastInt := time.Now()
-		for sig := range sigs {
-			logger.Print(box.String())
-			l := time.Now()
-			if sig == syscall.SIGTERM || l.Sub(lastInt).Seconds() < 1. {
-				os.Exit(0)
-			}
-			lastInt = l
-		}
-	}()
-}
-
-func LogCountersEvery(logger TrivialLogger, box *CounterBox, d time.Duration) {
-	go func() {
-		t := time.NewTicker(d)
-		for range t.C {
-			logger.Print(box.String())
-		}
-	}()
 }